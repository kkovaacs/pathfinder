# Changelog

All notable changes to this project will be documented in this file.

More expansive patch notes and explanations may be found in the specific [pathfinder release notes](https://github.com/eqlabs/pathfinder/releases).

The format is based on [Keep a Changelog](https://keepachangelog.com/en/1.0.0/),
and this project adheres to [Semantic Versioning](https://semver.org/spec/v2.0.0.html).

<<<<<<< HEAD
## Unreleased

### Fixed

- `starknet_getBlockWithReceipts` returns `transaction_hash` within the `transaction` object making the response not strictly spec compliant. Fixed on the JSON-RPC 0.8 interface.

## [0.15.0] - 2024-11-21

### Added

- Pathfinder now fetches data concurrently from the feeder gateway when catching up. The `--gateway.fetch-concurrency` CLI option can be used to limit how many blocks are fetched concurrently (the default is 8).
- `--disable-version-update-check` CLI option has been added to disable the periodic checking for a new version.
- Add `pathfinder_getClassProof` endpoint to retrieve the Merkle proof of any class hash in the class trie.
- add `process_start_time_seconds` metric showing the unix timestamp when the process started.
- `--log-output-json` CLI option has been added to output the Pathfinder log in line-delimited JSON.
- Preliminary support has been added for the new JSON-RPC 0.8.0-rc1 specification.

### Changed

- Ethereum RPC API now requires Websocket endpoints (prev. HTTP). If an HTTP url is provided instead, Pathfinder will attempt to connect vía Websocket protocol at that same url.
- JSON-RPC 0.4.0 and 0.5.0 API support has been removed.
- JSON-RPC API version 0.7 is now served by default on the `/` path.

### Fixed

- `starknet_getBlockWithTxs` works with empty blocks`
=======
## [0.14.5] - 2024-12-02

### Fixed

- Pathfinder is now compiled with arithmetic overflow checks enabled in release mode to mitigate potential issues.
>>>>>>> 8a7c03fc

## [0.14.4] - 2024-10-03

### Fixed

- Pathfinder stops syncing Sepolia testnet at block 218484 because of a block hash mismatch.

## [0.14.3] - 2024-09-23

### Fixed

- Pathfinder occasionally corrupts its Merkle trie storage during reorgs and then stops later with a "Node X at height Y is missing" or "Stored node's hash is missing" error.

## [0.14.2] - 2024-09-03

### Fixed

- Pathfinder sometimes returns an INVALID_CONTINUATION_TOKEN error when requesting events from the pending block and providing a continuation token.
- `starknet_getEvents` incorrectly returns pending events if `from_block` is greater than latest_block_number + 1.
- `starknet_getEvents` incorrectly does not return pending events if `from_block` is `pending` and `to_block` is missing.

### Added

- `--sync.l1-poll-interval` CLI option has been added to set the poll interval for L1 state. Defaults to 30s.
- Support for Starknet 0.13.2.1.

## [0.14.1] - 2024-07-29

### Fixed

- Pathfinder does not properly limit the number of concurrent executors when using the `--rpc.execution-concurrency` CLI option.
- Pathfinder returns non-conforming `STRUCT_ABI_ENTRY` objects in response to `starknet_getClass` requests.
- Pathfinder returns `starknet_getStateUpdate` responses that are non-conformant with the specification if there are replaced classes in the response.

## [0.14.0] - 2024-07-22

### Added

- Support for Starknet v0.13.2.
- Pathfinder now creates a new directory if the database path specified does not exist.
- Pathfinder now has a CLI option (`--rpc.custom-versioned-constants-json-path`) to allow loading a custom versioned constants JSON file. When specified the contents of the file is then used instead of the _latest_ constants built into the blockifier crate during execution of Cairo code.

### Fixed

- Pathfinder exits with an error when detecting a one-block reorg if `--storage.state-tries` is set to `0`.
- Pathfinder returns an internal error for `starknet_getTransactionReceipt` requests where `steps` would be zero in COMPUTATION_RESOURCES.

## [0.13.2] - 2024-06-24

### Fixed

- `starknet_getTransactionReceipt` responses are missing the `payload` property in `MSG_TO_L1` objects on the JSON-RPC 0.7 interface.
- `starknet_traceTransaction` and `starknet_traceBlockTransactions` returns L2 to L1 messages from inner calls duplicated.

## [0.13.1] - 2024-06-19

### Fixed

- `starknet_getTransactionReceipt` responses are not compliant with the JSON-RPC specification:
  - L1 handler receipts throw an internal error
  - `execution_status` and `revert_reason` properties are missing

## [0.13.0] - 2024-06-18

### Fixed

- `starknet_getBlockWithTxHashes` and `starknet_getBlockWithTxs` returns the pending block with a `status` property that's not in the JSON-RPC specification. This has been fixed for the JSON-RPC 0.7 API endpoint.
- `starknet_traceBlockTransactions` and `starknet_traceTransaction` now falls back to fetching the trace from the feeder gateway for all blocks before Starknet 0.13.1.1.

### Added

- `/ready/synced` endpoint to check if the JSON RPC API is ready _and_ also check if the node is synced. Useful for Docker nodes which only want to be available after syncing.
- Websocket endpoints now serve all JSON-RPC methods, not just `pathfinder_subscribe` and `pathfinder_unsubscribe`. Version-specific endpoints have been added for the 0.6 and 0.7 JSON-RPC API and the Pathfinder extension API.
- Websocket endpoint for subscribing to events and transaction status changes.

### Changed

- Improved compactness of transaction and nonce data, resulting in noticeable storage savings.

## [0.12.0] - 2024-04-23

### Added

- Pathfinder now supports storing only the latest state of the Merkle tries. This can be enabled by specifying '--storage.prune-state-tries true' on the command line when creating a new database.
  - When enabled, storage proofs can be generated only for the latest block.
  - Pruned merkle tries take significantly less disk space than full ones.
  - Pathfinder stores this setting in its database and defaults to using that.
  - Once set pruning cannot be enabled/disabled for non-empty databases.
  - Pruning achieves a ~75% reduction in overall storage compared to archive. 

### Removed

- Support for Goerli testnet

### Changed

- Improved compactness of state diff and transaction data, resulting in noticeable storage savings.
  - Roughly a 20% reduction for a state trie archive node, or a 45% reduction for a pruned variant.

## [0.11.6] - 2024-04-10

### Changed

- blockifier has been upgraded to version 0.6.0-rc.2.

## [0.11.5] - 2024-04-02

### Changed

- blockifier has been upgraded to version 0.6.0-rc.1.

## [0.11.4] - 2024-03-28

### Added

- Support for Starknet v0.13.1.1 (lowered declare transaction fees).

### Fixed

- `starknet_estimateFee` and `starknet_simulateTransactions` can return fee estimates below the minimum fee expected by the sequencer for trivial transactions.

## [0.11.3] - 2024-03-13

### Fixed

- `starknet_estimateFee` and `starknet_simulateTransactions` always uses CALLDATA L1 DA mode if there is no pending block.
- `starknet_getTransactionStatus` reports gateway errors as `TxnNotFound`. These are now reported as internal errors.
- `starknet_addXXX` requests to the gateway use the configured gateway timeout, often causing these to timeout while waiting for
  a gateway response. These instead now use a much longer timeout.

## [0.11.2] - 2024-03-07

### Fixed

- `starknet_getTransactionStatus` reports gateway errors as `TxnNotFound`. These are now reported as internal errors.
- Sync process leaves a zombie task behind each time it restarts, wasting resources.
- `starknet_getEvents` does not return a continuation token if not all events from the last block fit into the result page.
- `starknet_addXXX` requests to the gateway use the configured gateway timeout, often causing these to timeout while waiting for 
  a gateway response. These instead now use a much longer timeout.

### Changed

- Default sync poll reduced from 5s to 2s. This is more appropriate given the lower block times on mainnet.

## [0.11.1] - 2024-03-01

### Fixed

- Transaction hash calculation for transactions using the "query version" flag is broken for `starknet_estimateFee` and `starknet_simulateTransactions`.

## [0.11.0] - 2024-02-27

### Changed

- `starknet_getEvents` implementation is now using a much simpler implementation that no longer relies on SQLite queries. In general this leads to more consistent query times and a roughly 20% smaller database.
  - The migration step involves computing Bloom filters for all blocks and dropping database tables no longer needed. This takes more than one hour for a mainnet database.
  - The new `storage.event-bloom-filter-cache-size`, `rpc.get-events-max-blocks-to-scan` and `rpc.get-events-max-bloom-filters-to-load` arguments control some aspects of the algorithm.
- The memory allocator used by pathfinder has been changed to jemalloc, leading to improved JSON-RPC performance.
- Improved poseidon hash performance.
- Default RPC version changed to v0.6.


### Added

- Support for Starknet v0.13.1.
- Support for RPC v0.7.
- The request timeout for gateway and feeder-gateway queries is now configurable using `gateway.request-timeout` (`"PATHFINDER_GATEWAY_REQUEST_TIMEOUT"`).

### Fixed

- Websocket control frames aren't handled.

## [0.10.6] - 2024-02-03

### Added

- Performance improvements for `starknet_traceTransaction` and `starknet_traceBlockTransactions` via caching
- Performance improvements for the sync process's interaction with the feeder gateway
  - more aggressive timeouts and retry strategy
  - polling pending and latest blocks concurrently
  - using combined requests where possible

## [0.10.5] - 2024-02-02

**YANKED**

This release accidentally contained a mixture of unreleased code and performance improvements, including a somewhat broken database migration.

Users should not use this version.

## [0.10.4] - 2024-02-02

### Fixed

- `starknet_getEvents` incorrectly evaluates empty sub-lists in key filters for pending events
- The RPC error UNEXPECTED_ERROR is an object not a string

## [0.10.3] - 2024-01-04

### Added

- RPC parsing failures now include the error reason when its an invalid JSON-RPC request (invalid request params already include the error reason). 

## [0.10.3-rc1] - 2023-12-22

### Added

- `gateway-api-key API_KEY` configuration option. If enabled, each time a request is sent to the Starknet gateway or the feeder gateway a `X-Throttling-Bypass: API_KEY` header will be set.

## [0.10.3-rc0] - 2023-12-14

### Changed

- Fee estimations are now compatible with starknet v0.13 and *incompatible* with starknet v0.12.3.

### Added

- Added `x-request-id` header to RPC responses. If the request does not have the header set then an ID is generated. This can be used to identify a specific caller's request/response within the node's logs. Duplicate IDs are possible since they can be set by the caller, so we recommend making your's identifiable with a prefix or using a GUID.
- Improved tracing for RPC requests. These are all logged on `trace` level under the `pathfinder_rpc` module. Additional information can also be obtained from `tower_http` module. These can be enabled by appending `pathfinder_rpc=trace,tower_http=trace` to `RUST_LOG` environment variable.
  - Request payload is now logged before execution begins.
  - Logs now include `x-request-id` header value which can be used to correlate with client requests/responses.
  - Batch logs also include the index within a batch.
- RPC parsing errors now expose the failure reason as part of the errors `data` field.

### Fixed

- v0.5 `starknet_simulateTransactions` returns internal error instead of `ContractError` for reverted transactions.
- v0.6 `starknet_getTransactionReceipt`
  - `EXECUTION_RESOURCES` fields are hex-strings instead of integers
  - `segment_arena_builtin` resource is missing
  - v3 transaction price unit type is `STRK` instead of `FRI`
- v0.6 `starknet_estimateFee`, `starknet_simulateTransactions`
  - v3 transaction hashes are computed incorrectly when using the "query" flag, causing validation errors
  - `unit` field is missing from fee estimation results
- v0.6 `starknet_addDeployAccountTransaction`
  - the gateway does not properly return address information for v3 transactions, we now compute the address ourselves
- `starknet_getEvents`
  - query strategy selection for some events involving a filter on very common keys is slow
- Execution performance for calls involving the `pending` blocks is much better for trivial calls (like `balanceOf`).

### Changed

- JSON-RPC v0.6 now serves `0.6.0` for `starknet_specVersion`.

## [0.10.1] - 2023-12-05

### Fixed

- Execution errors are opaque and don't always include the root cause.
- Pathfinder uses incorrect fee token gas price for `gas_consumed` calculation for v3 transactions.
- `starknet_traceTransaction` sometimes returns an "Invalid order number for L2-to-L1 message" error.
- `starknet_getTransactionByHash` and `starknet_getTransactionByBlockIdAndIndex` return v3 transactions mapped to v1.

### Changed

- JSON-RPC v0.6 support has been updated to v0.6.0-rc5 of the specification.

## [0.10.0] - 2023-11-29

### Added

- Support for RPC v0.6.0-rc4 via the `/rpc/v0_6` endpoint. Note that this does not include the `/rpc/v0.6` endpoint as the underscore is now the standard across node implementations.
- Configuration options to selectively enable/disable parts of the node. This can be useful to run tests or benchmarks with isolated components e.g. test RPC methods without the sync process updating the database.
  - `rpc.enable` configuration option to enable/disable the RPC server. Defaults to enabled.
  - `sync.enable` configuration option to enable/disable the sync process. Defaults to enabled. 
- Support for Sepolia testnet via `--network testnet-sepolia`
- Support for Sepolia integration via `--network integration-sepolia`
- Support for Starknet 0.13.0.

### Changed

- Default RPC version is now v0.5 (was v0.4). This can be manually configured to any version.
- Goerli testnet network selection is now `--network testnet-goerli`, removed `--network testnet`
- Goerli integration network selection is now `--network integration-goerli`, removed `--network testnet`
- Reworked `newHeads` subscription output to more accurately represent header data.

### Removed

- Support for `testnet2`
- Support for RPC v0.3
- `--poll-pending` configuration option. This is now always enabled and set to 2s.
- `--python-subprocesses` configuration option. This is superseded by `--rpc.execution-concurrency`.

## [0.9.7] - 2023-11-21

### Fixed

- `get_block_hash` syscall returns `0x0` for the latest available block (current - 10) when executing `starknet_trace*` methods

## [0.9.6] - 2023-11-20

### Fixed

- RPC v0.5 incorrectly has a status field in pending `starknet_getBlockWithXXX` responses.
- Error details for many execution-related issues were not properly sent back to the JSON client and were logged on WARN level instead.

## [0.9.5] - 2023-11-09

### Added

- Host JSON-RPC on `/rpc/v0_x` in addition to the existing `/rpc/v0.x` endpoints. This applies to all supported JSON-RPC versions.

### Changed

- RPC errors now only include the root cause if white-listed as non-sensitive
- RPC v0.5 updated from v0.5.0 to v0.5.1

### Fixed

- JSON-RPC v0.5 transaction traces now have the required `type` property.
- JSON-RPC v0.5 L1 Handler receipt is missing the `message_hash` property.
- JSON-RPC v0.5 use wrong field names in ExecutionResources

## [0.9.4] - 2023-11-02

### Changed

- RPC methods now use an empty block for pending data if no viable pending data is present. Requests for pending data will no longer fail with `BlockNotFound` if there is no pending data available, but rather use an empty block on-top of the latest local block.

### Fixed

- RPC errors do not always include the root cause. For example, some gateway error messages are not output when pathfinder forwards the request.
- RPC trace object uses wrong property `reverted_reason` instead of `revert_reason`.
- RPC execution steps limits have been updated to match the setup of the Starknet sequencer.
- RPC query version bit is now correctly passed through to the blockifier.

### Added

- RPC v0.5.0 support
- Added the ability to concurrently process RPC batches, see the `rpc.batch-concurrency-limit` CLI argument.
- The `pathfinder_build_info` metric having `version` label to report current version of Pathfinder.

## [0.9.3] - 2023-10-16

### Fixed

- RPC server does not accept `charset=utf-8` in the `Content-Type` header
- Out-of-memory crash caused by rare execution queries

## [0.9.2] - 2023-10-13

### Fixed

- RPC server does not set `content-type: application/json`
- Restored the Websocket subscription features with new configuration keys: `rpc.websocket.enabled`
  `rpc.websocket.buffer-capacity`, `rpc.websocket.topic-capacity`

## [0.9.1] - 2023-10-11

### Fixed

- A storage regression causing reorgs to be slow has been fixed.

## [0.9.0] - 2023-10-10

### Fixed

- State tree updates are slow on disks with low disk IO or high latency (e.g. network attached storage).
- Pathfinder now exits with a non-zero exit status if any of the service tasks (sync/RPC/monitoring) terminates.
- Rare edge case where duplicate blocks caused the sync process to halt due to a `A PRIMARY KEY constraint failed` error.
- Querying a descync'd feeder gateway causes sync process to end due to missing classes.
- `starknet_getStorageAt` no longer returns ContractNotFound when querying for non-existent keys for contracts deployed in the pending block.
- `starknet_getNonce` no longer returns ContractNotFound when querying for nonce of contracts deployed in the pending block.

### Changed

- Reworked state tree storage schema. This is not backwards compatible and requires a re-sync.
- Switched to a custom JSON-RPC framework to more easily support multiple specification versions. This may lead to some unexpected changes in behaviour.

### Removed

- JSON-RPC subscription support (`pathfinder_newHeads`). This is temporary while we re-add support to our new JSON-RPC framework.

## [0.8.2] - 2023-09-28

### Fixed

- JSON-RPC requests containing a Cairo 0 class definition were requiring the `debug_info` property to be present in the input program. This was a regression caused by the execution engine change. 
- Performance for the `starknet_getEvents` JSON-RPC method has been improved for queries involving the pending block.

### Added

- `--sync.verify_tree_node_data` which enables verifies state tree nodes as they are loaded from disk. This is a debugging tool to identify disk corruption impacting tree node data. This should only be enabled when debugging a state root mismatch.

- RPC v0.4 methods:
  - `starknet_traceTransaction`
  - `starknet_traceBlockTransactions`
- Class cache for execution queries which provides a modest increase in performance speed.

### Changed

- `starknet_getEvents` continuation token formatting. The new format is incompatible with the previous format used v0.8.1 and older.

## [0.8.1] - 2023-09-07

### Fixed

- JSON-RPC requests with unknown parameters are rejected (unknown params were previously ignored)

### Changed

- Execution is backed by a Rust-based VM improving performance. We no longer depend on Python code in pathfinder.

## [0.8.0] - 2023-08-30

### Changed

- `cairo-lang` upgraded to 0.12.2
- Cairo compiler upgraded to 2.1.1
- default RPC API version changed from v0.3 to v0.4

### Fixed

- RPC v0.3 `starknet_estimateFee` example
- RPC method names could be prefixed with API version
- `starknet_getNonce` returns invalid values when queried by hash

### Added

- Added the `rpc.root-version` command-line option (and the corresponding PATHFINDER_RPC_ROOT_VERSION environment variable)
  to control the version of the JSON-RPC API pathfinder serves on the `/` path

## [0.7.2] - 2023-08-16

### Fixed

- RPC v0.4 `starknet_getTransactionByHash` uses the wrong error code for `TXN_HASH_NOT_FOUND`
- Querying `starknet_getClassAt` and `starknet_getClassHashAt` by block hash incorrectly returns contract not found
- On Starknet 0.12.2 pathfinder now provides consistent pending data
- RPC v0.4 Declare v0 and Invoke v0 contain the nonce field

## [0.7.1] - 2023-08-08

### Fixed

- RPC v0.4 `starknet_getTransactionReceipt` incorrect execution and finality status names
- `pathfinder_getTransactionStatus` fails to parse v0.12.1 gateway replies

### Changed

- RPC v0.4.0 support (previously supported v0.4.0-rc3)

## [0.7.0] - 2023-07-27

### Added

- RPC v0.4 support on `/rpc/v0.4/`
- control log color output via `--color auto|always|never`
- if Sierra to CASM compilation fails we now fall back to fetching CASM from the gateway
- Negate bot spam on response metrics by returning `Ok(200)` on `/` RPC queries. Web crawlers and bots often poke this endpoint which previously skewed response failure metrics when these were rejected.

### Fixed

- system contract updates are not correctly stored
- `starknet_simulateTransaction` fails for transactions sending L2->L1 messages
- deprecated error code 21 `INVALID_MESSAGE_SELECTOR` is used in RPC v0.3

### Changed

- `cairo-lang` upgraded to 12.2.1a0
- Cairo compiler upgraded from 2.0.2 to 2.1.0-rc1

### Removed

- support for RPC v0.2

## [0.6.7] - 2023-07-17

### Fixed

- some cairo 0 classes are not downloaded which can cause execution methods to fail
  - this bug was introduced in v0.6.4 and requires a resync to fix
- gateway error messages are not passed through for `add_xxx_transaction` methods
- fee estimation is under-estimating most declare transactions by factor 2
- `pathfinder_getTransactionStatus` still returns `PENDING` instead of `ACCEPTED_ON_L2`

### Added

- `cairo-lang` upgraded to 0.12.0

## [0.6.6] - 2023-07-10

### Fixed

- stack overflow while compiling Sierra to CASM

## [0.6.5] - 2023-07-07

### Fixed

- pending data from the gateway is inconsistent
  - this could exhibit as RPC data changing status between `pending | L2 accepted | not found`, especially noticeable for transactions.

### Changed

- substantially increase the character limit of execution errors
  - previously, the RPC would return a highly truncated error message from the execution vm

## [0.6.4] - 2023-07-05

### Fixed

- Pending data is not polled for starknet v0.12 due to an HTTP error code change from the gateway.
- Transaction receipts missing `from_address` in `MSG_TO_L1`.

## [0.6.3] - 2023-06-29

### Fixed

- Sierra class hash not in declared classes sync bug

### Changed

- use all libfunc list instead of experimental for sierra compilation

## [0.6.2] - 2023-06-29

### Added

- `starknet_estimateMessageFee` for JSON-RPC v0.3.1 to estimate message fee from L1 handler.
- sync-related metrics
  - `current_block`: the currently sync'd block height of the node
  - `highest_block`: the height of the block chain
  - `block_time`: timestamp difference between the current block and its parent
  - `block_latency`: delay between current block being published and sync'd locally
  - `block_download`: time taken to download current block's data excluding classes
  - `block_processing`: time taken to process and store the current block
- configuration for new block polling interval: `--sync.poll-interval <seconds>`
- Starknet v0.12.0 support
  - sierra v2.0.0 support
  - `cairo-lang` upgraded to 0.12.0a0

### Fixed

- reorgs fail if a class declaration is included in the reorg
- sync can fail if db connection pool is held saturated by rpc queries
- uses `finalized` (reorg-safe) L1 state instead of `latest`
- `starknet_getEvents` times out for queries involving a large block range

### Changed

- dropped upgrade support for pathfinder v0.4 and earlier
- separate db connection pools rpc, sync and storage
- increased the number of rpc db connections

## [0.6.1] - 2023-06-18

### Fixed

- class hash mismatch for cairo 0 classes with non-ascii text

## [0.6.0] - 2023-06-14

### Fixed

- `starknet_simulateTransaction` requires `transactions` instead of `transaction` as input field.
- gateway's error message is hidden when submitting a failed transaction
- `starknet_getEvents` is very slow for certain filter combinations

### Changed

- default RPC API version changed from v0.2 to v0.3
- disallow JSON-RPC notification-style requests

## [0.5.6] - 2023-05-25

### Added

- Starknet v0.11.2 support
  - Sierra compiler v1.1.0-rc0
  - `cairo-lang` upgraded to 0.11.2a0
- Subscription to `newHead` events via websocket using the method `pathfinder_subscribe_newHeads`, which can
  be managed by the following command line options
  - `rpc.websocket`, which enables websocket transport
  - `rpc.websocket.capacity`, which sets the maximum number of websocket subscriptions per subscription type

  Authors: [Shramee Srivastav](https://github.com/shramee) and [Matthieu Auger](https://github.com/matthieuauger)

## [0.5.5] - 2023-05-18

### Added

- `cairo-lang` upgraded to 0.11.1.1

### Fixed

- RPC emits connection logs and warnings
- Fee estimate mismatch between gateway and pathfinder
  - Gateway uses a new gas price sampling algorithm which was incompatible with pathfinders.
- Fee estimate returns error when submitting Cairo 1.0.0-rc0 classes.
- Historic L1 handler transactions are served as Invoke V0
  - Older databases contain L1 handler transactions from before L1 handler was a specific transaction type. These were
    stored as Invoke V0. These are now correctly identified as being L1 Handler transactions.

### Fixed

- RPC emits connection logs and warnings
- Fee estimate mismatch between gateway and pathfinder
  - Gateway uses a new gas price sampling algorithm which was incompatible with pathfinders.
- Historic L1 handler transactions are served as Invoke V0
  - Older databases contain L1 handler transactions from before L1 handler was a specific transaction type. These were
    stored as Invoke V0. These are now correctly identified as being L1 Handler transactions.

## [0.5.4] - 2023-05-09

### Added

- Starknet v0.11.1 support
  - Sierra compiler v1.0.0.rc0 (while keeping previous compiler for older contracts)
  - new block hash calculation
  - new L1 contract
- CORS support for the RPC server, enabled via the `rpc.cors-domains` command line argument
- transaction hash verification, excluding older L1 handler transactions, i.e. in blocks older than
  - 4400 for mainnet
  - 306008 for testnet

### Fixed

- rpc server panic for unprefixed unregistered method names
- remove a small time window where data which is transitioning from pending to latest block was not available for RPC queries.
  - this was commonly seen when rapidly monitoring a new transaction, which would go from `PENDING` to `TXN_HASH_NOT_FOUND` to `ACCEPTED_ON_L2`.

## [0.5.3] - 2023-04-12

### Added

- `max-rpc-connections` command-line argument
- `cairo-lang` upgraded to 0.11.0.2

### Fixed

- `starknet_simulateTransaction` data model inconsistency
- `poll-pending` default value restored to `false`
- handling of invalid JSON-RPC requests

### Removed

- support for `BROADCASTED` transactions version 0

## [0.5.2] - 2023-03-28

### Added

- support `starknet_estimateFee` in the JSON-RPC v0.3 API
  - supports estimating multiple transactions
  - this includes declaring and immediately using a class (not currently possible via the gateway)
- support `starknet_simulateTransaction` for JSON-RPC v0.3
  - supports simulating multiple transactions
  - this includes declaring and immediately using a class (not currently possible via the gateway)
- support `pathfinder_getTransactionStatus` which is exposed on all RPC routes
  - this enables querying a transactions current status, including whether the gateway has received or rejected it

### Fixed

- RPC returns int for entrypoint offsets instead of hex
- RPC rejects Fee values with more than 32 digits
- RPC does not expose `pathfinder_getProof` on v0.3 route

## [0.5.1] - 2023-03-23

### Fixed

- pathfinder can spam nethermind L1 nodes
- pathfinder stops syncing testnet2 at block 95220 due to a Sierra class compilation issue

## [0.5.0] - 2023-03-20

### Added

- support for state commitment and class commitment in pathfinder_getProof
- support for starknet v0.11
- partial support for RPC specification v0.3
  - exposed on `/rpc/v0.3/` route
  - missing support for `starknet_estimateFee` and `starknet_simulate`

### Changed

- `starknet_call` and `starknet_estimateFee` JSON-RPC methods return more detailed error messages
- `python` version requirement has changed to `3.9` or `3.10` (was `3.8` or `3.9`)

### Fixed

- RPC accepts hex inputs for Felt without '0x' prefix. This led to confusion especially when passing in a decimal string which would get silently interpreted as hex.
- using a Nethermind Ethereum endpoint occasionally causes errors such as `<block-number> could not be found` to be logged.
- sync can miss new block events by getting stuck waiting for pending data.

### Removed

- `--config` configuration option (deprecated in [v0.4.1](https://github.com/eqlabs/pathfinder/releases/tag/v0.4.1))
- `--integration` configuration option (deprecated in [v0.4.1](https://github.com/eqlabs/pathfinder/releases/tag/v0.4.1))
- `--sequencer-url` configuration option (deprecated in [v0.4.1](https://github.com/eqlabs/pathfinder/releases/tag/v0.4.1))
- `--testnet2` configuration option (deprecated in [v0.4.1](https://github.com/eqlabs/pathfinder/releases/tag/v0.4.1))
- `starknet_addDeployTransaction` as this is no longer an allowed transaction
- RPC api version `0.1`, which used to be served on path `/rpc/v0.1`

## [0.4.5] - 2022-12-21

### Added

- added Newton FAQ links to readme (thanks @SecurityQQ)

### Fixed

- node fails to sync really old blocks

## [0.4.4] - 2022-12-20

### Added

- storage proofs via pathfinder_getProof by @pscott

### Changed

- improved performance for starknet_call and starknet_estimateFee by caching classes
- improved performance for starknet_call and starknet_estimateFee by using Rust for hashing

### Fixed

- starknet_getEvents returns all events when from_block="latest"
- v0.1 starknet_getStateUpdate does not contain nonces

## [0.4.3] - 2022-12-7

### Changed

- updated to cairo-lang 0.10.3

### Fixed

- testnet2 and integration flags are ignored
- starknet_estimateFee uses wrong chain ID for testnet2

## [0.4.2] - 2022-12-2

### Added

- document that --chain-id expects text as input

### Fixed

- testnet2 and integration L1 addresses are swopped (bug introduced in v0.4.1)
- proxy network setups can't sync historical blocks (bug introduced in v0.4.1)
- ABI serialization for starknet_estimateFee for declare transactions

## [0.4.1] - 2022-11-30

### Added

- custom Starknet support (see above for details)
- pathfinder specific RPC extensions hosted at <rpc-url>/rpc/pathfinder/v0.1. Currently this only contains pathfinder_version which returns the pathfinder version of the node.

### Changed

- The following configuration options are now marked as deprecated: --testnet2, --integration, --config, --sequencer-url
- Optimised starknet_events for queries with both a block range and a from address

### Fixed

- block timestamps for pending in starknet_call and starknet_estimateFee were using the latest timestamp instead of the pending one. This meant contracts relying on accurate timestamps could sometimes fail unexpectedly.

## [0.4.0] - 2022-11-30

### Added

- support for Starknet v0.10.2

### Changed

- default RPC API version changed from v0.1 to v0.2

## Ancient History

Older history may be found in the [pathfinder release notes](https://github.com/eqlabs/pathfinder/releases).<|MERGE_RESOLUTION|>--- conflicted
+++ resolved
@@ -7,7 +7,6 @@
 The format is based on [Keep a Changelog](https://keepachangelog.com/en/1.0.0/),
 and this project adheres to [Semantic Versioning](https://semver.org/spec/v2.0.0.html).
 
-<<<<<<< HEAD
 ## Unreleased
 
 ### Fixed
@@ -34,13 +33,12 @@
 ### Fixed
 
 - `starknet_getBlockWithTxs` works with empty blocks`
-=======
+
 ## [0.14.5] - 2024-12-02
 
 ### Fixed
 
 - Pathfinder is now compiled with arithmetic overflow checks enabled in release mode to mitigate potential issues.
->>>>>>> 8a7c03fc
 
 ## [0.14.4] - 2024-10-03
 
